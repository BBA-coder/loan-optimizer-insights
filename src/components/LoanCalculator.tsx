
import { useState } from "react";
import { Button } from "@/components/ui/button";
import { MoonIcon, SunIcon } from "lucide-react";
import { useTheme } from "next-themes";
import LoanForm from "./LoanForm";
import SummaryMetrics from "./SummaryMetrics";
import AmortizationTable from "./AmortizationTable";
import LoanCharts from "./LoanCharts";
import { generateAmortizationSchedule, LoanParameters, MonthlyAmortization, LoanSummaryMetrics, calculateEMI } from "@/utils/loanCalculations";
import { Card, CardContent } from "@/components/ui/card";
import { formatCurrency } from "@/utils/loanCalculations";
import { toast } from "sonner";

const LoanCalculator = () => {
  const { theme, setTheme } = useTheme();
  const [isLoading, setIsLoading] = useState(false);
  const [monthlyData, setMonthlyData] = useState<MonthlyAmortization[]>([]);
  const [summaryMetrics, setSummaryMetrics] = useState<LoanSummaryMetrics | null>(null);
  const [standardEMI, setStandardEMI] = useState<number>(0);
  const [calculationComplete, setCalculationComplete] = useState(false);

  const handleCalculate = (params: LoanParameters) => {
    setIsLoading(true);
    
    // Simulate heavy calculation with timeout
    setTimeout(() => {
      try {
        const result = generateAmortizationSchedule(params);
        setMonthlyData(result.monthlyData);
        setSummaryMetrics(result.summaryMetrics);
        
        // Calculate the standard EMI for display
        const emi = calculateEMI(params.loanAmount, params.interestRate, params.tenureInYears);
        setStandardEMI(emi);
        
        setCalculationComplete(true);
        
        // Add a specific toast about prepayment being fixed
        if (params.extraEmiPerYear > 0) {
          toast.success("Calculation completed. Extra EMI payments are fixed at the initial EMI amount.");
        } else {
          toast.success("Calculation completed successfully");
        }
      } catch (error) {
        console.error("Calculation error:", error);
        toast.error("Error in calculation: " + (error instanceof Error ? error.message : "Unknown error"));
      } finally {
        setIsLoading(false);
      }
    }, 500);
  };

  const toggleTheme = () => {
    setTheme(theme === "light" ? "dark" : "light");
  };

  return (
      <div className="min-h-screen p-4 md:p-8">
          <div className="max-w-7xl mx-auto">
              <div className="flex justify-between items-center mb-8">
                  <h1 className="flex items-center">
                      {theme === "light" ? (
                          <img
                              src="/black_logo.png"
                              alt="calculator logo"
<<<<<<< HEAD
                              className="w-9 sm:w-16"
=======
                              className="w-24"
>>>>>>> 9dc9be17
                          />
                      ) : (
                          <img
                              src="/white_logo.png"
                              alt="calculator logo"
<<<<<<< HEAD
                              className="w-9 sm:w-16"
=======
                              className="w-24"
>>>>>>> 9dc9be17
                          />
                      )}
                  </h1>
                  <Button variant="outline" size="icon" onClick={toggleTheme}>
                      {theme === "light" ? (
                          <MoonIcon className="h-6 w-6" />
                      ) : (
                          <SunIcon className="h-6 w-6" />
                      )}
                      <span className="sr-only">Toggle theme</span>
                  </Button>
              </div>

              <LoanForm onCalculate={handleCalculate} isLoading={isLoading} />

              {calculationComplete && standardEMI > 0 && (
                  <Card className="w-full mb-8">
                      <CardContent className="pt-6">
                          <div className="text-center">
                              <h2 className="text-lg font-medium text-muted-foreground">
                                  Standard Monthly EMI
                              </h2>
                              <p className="text-4xl font-bold mt-1">
                                  {formatCurrency(standardEMI)}
                              </p>
                              {monthlyData.some(
                                  (data) => data.prepayment > 0
                              ) && (
                                  <p className="text-sm text-muted-foreground mt-2">
                                      Extra EMI payments are fixed at this
                                      initial amount
                                  </p>
                              )}
                          </div>
                      </CardContent>
                  </Card>
              )}

              {calculationComplete && summaryMetrics && (
                  <>
                      <SummaryMetrics metrics={summaryMetrics} />
                      <LoanCharts
                          monthlyData={monthlyData}
                          summaryMetrics={summaryMetrics}
                      />
                      <AmortizationTable data={monthlyData} />
                  </>
              )}
          </div>
      </div>
  );
};

export default LoanCalculator;<|MERGE_RESOLUTION|>--- conflicted
+++ resolved
@@ -1,4 +1,3 @@
-
 import { useState } from "react";
 import { Button } from "@/components/ui/button";
 import { MoonIcon, SunIcon } from "lucide-react";
@@ -64,21 +63,13 @@
                           <img
                               src="/black_logo.png"
                               alt="calculator logo"
-<<<<<<< HEAD
                               className="w-9 sm:w-16"
-=======
-                              className="w-24"
->>>>>>> 9dc9be17
                           />
                       ) : (
                           <img
                               src="/white_logo.png"
                               alt="calculator logo"
-<<<<<<< HEAD
                               className="w-9 sm:w-16"
-=======
-                              className="w-24"
->>>>>>> 9dc9be17
                           />
                       )}
                   </h1>
